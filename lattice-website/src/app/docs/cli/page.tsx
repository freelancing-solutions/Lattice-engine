<<<<<<< HEAD
import React from 'react';
import { 
  Card, 
  CardContent, 
  CardDescription, 
  CardHeader, 
  CardTitle 
} from '@/components/ui/card';
import { 
  Tabs, 
  TabsContent, 
  TabsList, 
  TabsTrigger 
} from '@/components/ui/tabs';
import { Button } from '@/components/ui/button';
import { Badge } from '@/components/ui/badge';
import { Alert, AlertDescription } from '@/components/ui/alert';
import { 
  Terminal, 
  Download, 
  Play, 
  BookOpen, 
  Settings, 
  Info, 
  Zap, 
  CheckCircle, 
  Copy, 
  ExternalLink, 
  ArrowRight, 
  Lightbulb,
  Command,
  FileText,
  Database,
  Globe,
  Shield,
  Monitor
} from 'lucide-react';
=======
"use client"

import { Metadata } from "next";
import Navigation from "@/components/navigation"
import Footer from "@/components/footer"
import { motion } from "framer-motion"
import { Card, CardContent, CardDescription, CardHeader, CardTitle } from "@/components/ui/card"
import { Badge } from "@/components/ui/badge"
import { Button } from "@/components/ui/button"
import { Terminal, Settings, Shield, GitBranch, BookOpen, Link as LinkIcon } from "lucide-react"
import Link from "next/link"

const baseUrl = process.env.NEXT_PUBLIC_APP_URL || 'https://www.project-lattice.site'

export const metadata: Metadata = {
  metadataBase: new URL(baseUrl),
  title: "CLI Documentation - Lattice Engine | Command Line Interface",
  description: "Automate workflows and integrate with CI/CD. Learn installation, global flags, dry-run previews, environment variables, and examples for key commands with Lattice CLI tools.",
  keywords: [
    "lattice cli",
    "command line interface",
    "cli tools",
    "automation",
    "ci/cd integration",
    "npm package",
    "project initialization",
    "dry-run previews",
    "environment variables",
    "workflow automation"
  ],
  authors: [{ name: "Lattice Engine Team" }],
  openGraph: {
    title: "CLI Documentation - Lattice Engine",
    description: "Automate workflows and integrate with CI/CD. Learn installation, global flags, dry-run previews, environment variables, and examples for key commands.",
    url: `${baseUrl}/docs/cli`,
    siteName: "Lattice Engine",
    images: [
      {
        url: `${baseUrl}/og-cli-docs.jpg`,
        width: 1200,
        height: 630,
        alt: "Lattice Engine CLI Documentation"
      }
    ],
    locale: "en_US",
    type: "website"
  },
  twitter: {
    card: "summary_large_image",
    title: "CLI Documentation - Lattice Engine",
    description: "Automate workflows and integrate with CI/CD. Learn installation, global flags, dry-run previews, environment variables, and examples for key commands.",
    images: [`${baseUrl}/og-cli-docs.jpg`]
  },
  alternates: {
    canonical: `${baseUrl}/docs/cli`
  }
}

export default function CLIDocsPage() {
  return (
    <div className="min-h-screen bg-background">
      <Navigation />
      <main className="pt-16">
        <div className="container mx-auto px-4 py-16">
          {/* Header */}
          <motion.div
            initial={{ opacity: 0, y: 20 }}
            animate={{ opacity: 1, y: 0 }}
            transition={{ duration: 0.6 }}
            className="text-center mb-12"
          >
            <h1 className="text-4xl font-bold text-foreground mb-4">Lattice CLI Tools</h1>
            <p className="text-lg text-muted-foreground max-w-3xl mx-auto">
              Automate workflows and integrate with CI/CD. Learn installation, global flags, dry-run previews,
              environment variables, and examples for key commands.
            </p>
            <div className="mt-4 flex items-center justify-center gap-2">
              <Badge variant="secondary">Node 18, 20, 22</Badge>
              <Badge variant="outline">Windows · macOS · Linux</Badge>
            </div>
          </motion.div>

          {/* Installation */}
          <div className="grid md:grid-cols-2 gap-6 mb-12">
            <Card>
              <CardHeader>
                <CardTitle className="flex items-center gap-2"><Terminal className="h-5 w-5" />Installation</CardTitle>
                <CardDescription>Install globally via npm</CardDescription>
              </CardHeader>
              <CardContent>
                <pre className="bg-muted p-4 rounded-md text-sm overflow-auto">
{`# Install globally
npm install -g @lattice/cli
>>>>>>> 1ffe491c

export default function CLIPage() {
  return (
    <div className="container mx-auto px-4 py-8 max-w-6xl">
      {/* Header */}
      <div className="mb-8">
        <div className="flex items-center gap-3 mb-4">
          <div className="p-2 bg-green-100 rounded-lg">
            <Terminal className="h-6 w-6 text-green-600" />
          </div>
          <div>
            <h1 className="text-3xl font-bold text-gray-900">Lattice CLI</h1>
            <p className="text-gray-600">Command-line interface for Lattice Engine</p>
          </div>
        </div>        
        {/* Quick Actions */}
        <div className="flex flex-wrap gap-3">
          <Button className="bg-green-600 hover:bg-green-700">
            <Download className="h-4 w-4 mr-2" />
            Install CLI
          </Button>
          <Button variant="outline">
            <Play className="h-4 w-4 mr-2" />
            Quick Start
          </Button>
          <Button variant="outline">
            <BookOpen className="h-4 w-4 mr-2" />
            Command Reference
          </Button>
        </div>
      </div>
      {/* Installation Alert */}
      <Alert className="mb-6 border-green-200 bg-green-50">
        <Terminal className="h-4 w-4" />
        <AlertDescription>
          <strong>Installation:</strong> <code className="bg-white px-2 py-1 rounded text-sm">npm install -g @lattice-engine/cli</code>
        </AlertDescription>
      </Alert>
      <Tabs defaultValue="overview" className="space-y-6">
        <TabsList className="grid w-full grid-cols-6">
          <TabsTrigger value="overview">Overview</TabsTrigger>
          <TabsTrigger value="installation">Installation</TabsTrigger>
          <TabsTrigger value="commands">Commands</TabsTrigger>
          <TabsTrigger value="configuration">Configuration</TabsTrigger>
          <TabsTrigger value="workflows">Workflows</TabsTrigger>
          <TabsTrigger value="advanced">Advanced</TabsTrigger>
        </TabsList>
        {/* Overview Tab */}
        <TabsContent value="overview" className="space-y-6">
          <Card>
            <CardHeader>
              <CardTitle className="flex items-center gap-2">
                <Zap className="h-5 w-5 text-green-600" />
                CLI Features
              </CardTitle>
              <CardDescription>
                Powerful command-line tools for managing Lattice Engine projects
              </CardDescription>
            </CardHeader>
            <CardContent className="space-y-6">
              <div className="grid md:grid-cols-2 gap-6">
                <div className="space-y-4">
                  <h3 className="font-semibold flex items-center gap-2">
                    <CheckCircle className="h-4 w-4 text-green-600" />
                    Core Commands
                  </h3>
                  <ul className="space-y-2 text-sm text-gray-600">
                    <li>• Project initialization and scaffolding</li>
                    <li>• Specification management (CRUD operations)</li>
                    <li>• Real-time validation and testing</li>
                    <li>• Code generation and templates</li>
                    <li>• Deployment and publishing</li>
                    <li>• Environment management</li>
                  </ul>
                </div>
                <div className="space-y-4">
                  <h3 className="font-semibold flex items-center gap-2">
                    <Settings className="h-4 w-4 text-blue-600" />
                    Advanced Features
                  </h3>
                  <ul className="space-y-2 text-sm text-gray-600">
                    <li>• Interactive prompts and wizards</li>
                    <li>• Batch operations and scripting</li>
                    <li>• Plugin system and extensions</li>
                    <li>• CI/CD integration hooks</li>
                    <li>• Performance monitoring</li>
                    <li>• Multi-environment support</li>
                  </ul>
                </div>
              </div>
              <div className="bg-gray-50 p-4 rounded-lg">
                <h4 className="font-medium mb-2">Platform Support</h4>
                <div className="flex flex-wrap gap-2">
                  <Badge variant="secondary">Windows</Badge>
                  <Badge variant="secondary">macOS</Badge>
                  <Badge variant="secondary">Linux</Badge>
                  <Badge variant="secondary">Docker</Badge>
                  <Badge variant="secondary">CI/CD</Badge>
                </div>
              </div>
            </CardContent>
          </Card>
        </TabsContent>
        {/* Installation Tab */}
        <TabsContent value="installation" className="space-y-6">
          <Card>
            <CardHeader>
              <CardTitle className="flex items-center gap-2">
                <Download className="h-5 w-5 text-green-600" />
                Installation Guide
              </CardTitle>
            </CardHeader>
            <CardContent className="space-y-6">
              <div className="space-y-4">
                <h3 className="font-semibold">NPM Installation (Recommended)</h3>
                <div className="bg-gray-900 text-gray-100 p-4 rounded-lg font-mono text-sm">
                  <div className="flex items-center justify-between mb-2">
                    <span className="text-green-400"># Install globally</span>
                    <Button size="sm" variant="ghost" className="text-gray-400 hover:text-white">
                      <Copy className="h-4 w-4" />
                    </Button>
                  </div>
                  <div>npm install -g @lattice-engine/cli</div>
                  <div className="mt-2 text-gray-400"># Verify installation</div>
                  <div>lattice --version</div>
                </div>
              </div>

              <div className="space-y-4">
                <h3 className="font-semibold">Yarn Installation</h3>
                <div className="bg-gray-900 text-gray-100 p-4 rounded-lg font-mono text-sm">
                  <div className="flex items-center justify-between mb-2">
                    <span className="text-green-400"># Using Yarn</span>
                    <Button size="sm" variant="ghost" className="text-gray-400 hover:text-white">
                      <Copy className="h-4 w-4" />
                    </Button>
                  </div>
                  <div>yarn global add @lattice-engine/cli</div>
                </div>
              </div>

              <div className="space-y-4">
                <h3 className="font-semibold">Docker Installation</h3>
                <div className="bg-gray-900 text-gray-100 p-4 rounded-lg font-mono text-sm">
                  <div className="flex items-center justify-between mb-2">
                    <span className="text-green-400"># Pull Docker image</span>
                    <Button size="sm" variant="ghost" className="text-gray-400 hover:text-white">
                      <Copy className="h-4 w-4" />
                    </Button>
                  </div>
                  <div>docker pull lattice-engine/cli:latest</div>
                  <div className="mt-2 text-gray-400"># Run CLI in container</div>
                  <div>docker run -it --rm -v $(pwd):/workspace lattice-engine/cli</div>
                </div>
              </div>

              <div className="space-y-4">
                <h3 className="font-semibold">Binary Installation</h3>
                <div className="bg-gray-900 text-gray-100 p-4 rounded-lg font-mono text-sm">
                  <div className="flex items-center justify-between mb-2">
                    <span className="text-green-400"># Download binary (Linux/macOS)</span>
                    <Button size="sm" variant="ghost" className="text-gray-400 hover:text-white">
                      <Copy className="h-4 w-4" />
                    </Button>
                  </div>
                  <pre>{`curl -L https://github.com/lattice-engine/cli/releases/latest/download/lattice-linux -o lattice
chmod +x lattice
sudo mv lattice /usr/local/bin/`}</pre>
                </div>
              </div>

              <Alert>
                <Info className="h-4 w-4" />
                <AlertDescription>
                  The CLI requires Node.js 16+ for NPM installation. Binary versions have no dependencies.
                </AlertDescription>
              </Alert>
            </CardContent>
          </Card>
        </TabsContent>

        {/* Commands Tab */}
        <TabsContent value="commands" className="space-y-6">
          <Card>
            <CardHeader>
              <CardTitle className="flex items-center gap-2">
                <Command className="h-5 w-5 text-blue-600" />
                Command Reference
              </CardTitle>
            </CardHeader>
            <CardContent className="space-y-6">
              <Tabs defaultValue="project" className="space-y-4">
                <TabsList className="grid w-full grid-cols-5">
                  <TabsTrigger value="project">Project</TabsTrigger>
                  <TabsTrigger value="spec">Specifications</TabsTrigger>
                  <TabsTrigger value="validate">Validation</TabsTrigger>
                  <TabsTrigger value="deploy">Deploy</TabsTrigger>
                  <TabsTrigger value="utility">Utilities</TabsTrigger>
                </TabsList>

                <TabsContent value="project">
                  <div className="space-y-4">
                    <h3 className="font-semibold">Project Management</h3>
                    
                    <div className="border rounded-lg p-4">
                      <div className="flex items-center justify-between mb-2">
                        <h4 className="font-medium text-green-600">lattice init [project-name]</h4>
                        <Badge variant="outline">Core</Badge>
                      </div>
                      <p className="text-sm text-gray-600 mb-3">Initialize a new Lattice Engine project</p>
                      <div className="bg-gray-900 text-gray-100 p-3 rounded font-mono text-sm">
                        <div className="text-green-400"># Interactive initialization</div>
                        <div>lattice init</div>
                        <div className="mt-2 text-green-400"># With project name</div>
                        <div>lattice init my-api-project</div>
                        <div className="mt-2 text-green-400"># With template</div>
                        <div>lattice init --template=rest-api my-project</div>
                      </div>
                    </div>

                    <div className="border rounded-lg p-4">
                      <div className="flex items-center justify-between mb-2">
                        <h4 className="font-medium text-blue-600">lattice status</h4>
                        <Badge variant="outline">Info</Badge>
                      </div>
                      <p className="text-sm text-gray-600 mb-3">Show project status and health</p>
                      <div className="bg-gray-900 text-gray-100 p-3 rounded font-mono text-sm">
                        <div>lattice status</div>
                        <div className="mt-2 text-green-400"># Detailed status</div>
                        <div>lattice status --verbose</div>
                      </div>
                    </div>

                    <div className="border rounded-lg p-4">
                      <div className="flex items-center justify-between mb-2">
                        <h4 className="font-medium text-purple-600">lattice config</h4>
                        <Badge variant="outline">Config</Badge>
                      </div>
                      <p className="text-sm text-gray-600 mb-3">Manage project configuration</p>
                      <div className="bg-gray-900 text-gray-100 p-3 rounded font-mono text-sm">
                        <div className="text-green-400"># View configuration</div>
                        <div>lattice config list</div>
                        <div className="mt-2 text-green-400"># Set configuration</div>
                        <div>lattice config set api.endpoint https://api.example.com</div>
                        <div className="mt-2 text-green-400"># Get configuration</div>
                        <div>lattice config get api.endpoint</div>
                      </div>
                    </div>
                  </div>
                </TabsContent>

                <TabsContent value="spec">
                  <div className="space-y-4">
                    <h3 className="font-semibold">Specification Management</h3>
                    
                    <div className="border rounded-lg p-4">
                      <div className="flex items-center justify-between mb-2">
                        <h4 className="font-medium text-green-600">lattice spec create [name]</h4>
                        <Badge variant="outline">CRUD</Badge>
                      </div>
                      <p className="text-sm text-gray-600 mb-3">Create a new specification</p>
                      <div className="bg-gray-900 text-gray-100 p-3 rounded font-mono text-sm">
                        <div className="text-green-400"># Interactive creation</div>
                        <div>lattice spec create</div>
                        <div className="mt-2 text-green-400"># With name and template</div>
                        <div>lattice spec create user-api --template=crud</div>
                        <div className="mt-2 text-green-400"># From file</div>
                        <div>lattice spec create --from-file=./spec.json</div>
                      </div>
                    </div>

                    <div className="border rounded-lg p-4">
                      <div className="flex items-center justify-between mb-2">
                        <h4 className="font-medium text-blue-600">lattice spec list</h4>
                        <Badge variant="outline">Read</Badge>
                      </div>
                      <p className="text-sm text-gray-600 mb-3">List all specifications</p>
                      <div className="bg-gray-900 text-gray-100 p-3 rounded font-mono text-sm">
                        <div>lattice spec list</div>
                        <div className="mt-2 text-green-400"># With filters</div>
                        <div>lattice spec list --status=active --format=table</div>
                        <div className="mt-2 text-green-400"># JSON output</div>
                        <div>lattice spec list --output=json</div>
                      </div>
                    </div>

                    <div className="border rounded-lg p-4">
                      <div className="flex items-center justify-between mb-2">
                        <h4 className="font-medium text-yellow-600">lattice spec update [id]</h4>
                        <Badge variant="outline">Update</Badge>
                      </div>
                      <p className="text-sm text-gray-600 mb-3">Update an existing specification</p>
                      <div className="bg-gray-900 text-gray-100 p-3 rounded font-mono text-sm">
                        <div className="text-green-400"># Update from file</div>
                        <div>lattice spec update spec-123 --file=./updated-spec.json</div>
                        <div className="mt-2 text-green-400"># Interactive update</div>
                        <div>lattice spec update spec-123 --interactive</div>
                      </div>
                    </div>

                    <div className="border rounded-lg p-4">
                      <div className="flex items-center justify-between mb-2">
                        <h4 className="font-medium text-orange-600">lattice spec export [id]</h4>
                        <Badge variant="outline">Export</Badge>
                      </div>
                      <p className="text-sm text-gray-600 mb-3">Export specification to file</p>
                      <div className="bg-gray-900 text-gray-100 p-3 rounded font-mono text-sm">
                        <div className="text-green-400"># Export to JSON</div>
                        <div>lattice spec export spec-123 --format=json --output=./spec.json</div>
                        <div className="mt-2 text-green-400"># Export to YAML</div>
                        <div>lattice spec export spec-123 --format=yaml</div>
                      </div>
                    </div>
                  </div>
                </TabsContent>

                <TabsContent value="validate">
                  <div className="space-y-4">
                    <h3 className="font-semibold">Validation & Testing</h3>
                    
                    <div className="border rounded-lg p-4">
                      <div className="flex items-center justify-between mb-2">
                        <h4 className="font-medium text-green-600">lattice validate [spec-id]</h4>
                        <Badge variant="outline">Validation</Badge>
                      </div>
                      <p className="text-sm text-gray-600 mb-3">Validate specification syntax and schema</p>
                      <div className="bg-gray-900 text-gray-100 p-3 rounded font-mono text-sm">
                        <div className="text-green-400"># Validate specific spec</div>
                        <div>lattice validate spec-123</div>
                        <div className="mt-2 text-green-400"># Validate all specs</div>
                        <div>lattice validate --all</div>
                        <div className="mt-2 text-green-400"># Validate with data</div>
                        <div>lattice validate spec-123 --data=./test-data.json</div>
                      </div>
                    </div>

                    <div className="border rounded-lg p-4">
                      <div className="flex items-center justify-between mb-2">
                        <h4 className="font-medium text-blue-600">lattice test [spec-id]</h4>
                        <Badge variant="outline">Testing</Badge>
                      </div>
                      <p className="text-sm text-gray-600 mb-3">Run comprehensive tests on specifications</p>
                      <div className="bg-gray-900 text-gray-100 p-3 rounded font-mono text-sm">
                        <div className="text-green-400"># Run all tests</div>
                        <div>lattice test spec-123</div>
                        <div className="mt-2 text-green-400"># Performance tests</div>
                        <div>lattice test spec-123 --performance --duration=60s</div>
                        <div className="mt-2 text-green-400"># Custom test suite</div>
                        <div>lattice test --suite=./custom-tests.js</div>
                      </div>
                    </div>

                    <div className="border rounded-lg p-4">
                      <div className="flex items-center justify-between mb-2">
                        <h4 className="font-medium text-purple-600">lattice lint [path]</h4>
                        <Badge variant="outline">Quality</Badge>
                      </div>
                      <p className="text-sm text-gray-600 mb-3">Lint specifications for best practices</p>
                      <div className="bg-gray-900 text-gray-100 p-3 rounded font-mono text-sm">
                        <div className="text-green-400"># Lint current project</div>
                        <div>lattice lint</div>
                        <div className="mt-2 text-green-400"># Lint specific files</div>
                        <div>lattice lint ./specs/*.json</div>
                        <div className="mt-2 text-green-400"># Auto-fix issues</div>
                        <div>lattice lint --fix</div>
                      </div>
                    </div>
                  </div>
                </TabsContent>

                <TabsContent value="deploy">
                  <div className="space-y-4">
                    <h3 className="font-semibold">Deployment & Publishing</h3>
                    
                    <div className="border rounded-lg p-4">
                      <div className="flex items-center justify-between mb-2">
                        <h4 className="font-medium text-green-600">lattice deploy [environment]</h4>
                        <Badge variant="outline">Deploy</Badge>
                      </div>
                      <p className="text-sm text-gray-600 mb-3">Deploy specifications to environment</p>
                      <div className="bg-gray-900 text-gray-100 p-3 rounded font-mono text-sm">
                        <div className="text-green-400"># Deploy to staging</div>
                        <div>lattice deploy staging</div>
                        <div className="mt-2 text-green-400"># Deploy specific spec</div>
                        <div>lattice deploy production --spec=spec-123</div>
                        <div className="mt-2 text-green-400"># Dry run</div>
                        <div>lattice deploy production --dry-run</div>
                      </div>
                    </div>

                    <div className="border rounded-lg p-4">
                      <div className="flex items-center justify-between mb-2">
                        <h4 className="font-medium text-blue-600">lattice publish [spec-id]</h4>
                        <Badge variant="outline">Publish</Badge>
                      </div>
                      <p className="text-sm text-gray-600 mb-3">Publish specification to registry</p>
                      <div className="bg-gray-900 text-gray-100 p-3 rounded font-mono text-sm">
                        <div className="text-green-400"># Publish to default registry</div>
                        <div>lattice publish spec-123</div>
                        <div className="mt-2 text-green-400"># Publish with version</div>
                        <div>lattice publish spec-123 --version=1.2.0</div>
                        <div className="mt-2 text-green-400"># Publish to custom registry</div>
                        <div>lattice publish spec-123 --registry=https://my-registry.com</div>
                      </div>
                    </div>

                    <div className="border rounded-lg p-4">
                      <div className="flex items-center justify-between mb-2">
                        <h4 className="font-medium text-orange-600">lattice rollback [deployment-id]</h4>
                        <Badge variant="outline">Rollback</Badge>
                      </div>
                      <p className="text-sm text-gray-600 mb-3">Rollback to previous deployment</p>
                      <div className="bg-gray-900 text-gray-100 p-3 rounded font-mono text-sm">
                        <div className="text-green-400"># Rollback latest deployment</div>
                        <div>lattice rollback</div>
                        <div className="mt-2 text-green-400"># Rollback specific deployment</div>
                        <div>lattice rollback deploy-456</div>
                        <div className="mt-2 text-green-400"># Rollback to version</div>
                        <div>lattice rollback --to-version=1.1.0</div>
                      </div>
                    </div>
                  </div>
                </TabsContent>

                <TabsContent value="utility">
                  <div className="space-y-4">
                    <h3 className="font-semibold">Utility Commands</h3>
                    
                    <div className="border rounded-lg p-4">
                      <div className="flex items-center justify-between mb-2">
                        <h4 className="font-medium text-green-600">lattice generate [type]</h4>
                        <Badge variant="outline">Generate</Badge>
                      </div>
                      <p className="text-sm text-gray-600 mb-3">Generate code, docs, and templates</p>
                      <div className="bg-gray-900 text-gray-100 p-3 rounded font-mono text-sm">
                        <div className="text-green-400"># Generate API client</div>
                        <div>lattice generate client --spec=spec-123 --language=javascript</div>
                        <div className="mt-2 text-green-400"># Generate documentation</div>
                        <div>lattice generate docs --output=./docs</div>
                        <div className="mt-2 text-green-400"># Generate tests</div>
                        <div>lattice generate tests --spec=spec-123</div>
                      </div>
                    </div>

                    <div className="border rounded-lg p-4">
                      <div className="flex items-center justify-between mb-2">
                        <h4 className="font-medium text-blue-600">lattice watch [path]</h4>
                        <Badge variant="outline">Watch</Badge>
                      </div>
                      <p className="text-sm text-gray-600 mb-3">Watch files for changes and auto-validate</p>
                      <div className="bg-gray-900 text-gray-100 p-3 rounded font-mono text-sm">
                        <div className="text-green-400"># Watch current directory</div>
                        <div>lattice watch</div>
                        <div className="mt-2 text-green-400"># Watch specific files</div>
                        <div>lattice watch ./specs/*.json</div>
                        <div className="mt-2 text-green-400"># Watch with custom command</div>
                        <div>lattice watch --exec="npm test"</div>
                      </div>
                    </div>

                    <div className="border rounded-lg p-4">
                      <div className="flex items-center justify-between mb-2">
                        <h4 className="font-medium text-purple-600">lattice auth [command]</h4>
                        <Badge variant="outline">Auth</Badge>
                      </div>
                      <p className="text-sm text-gray-600 mb-3">Manage authentication and credentials</p>
                      <div className="bg-gray-900 text-gray-100 p-3 rounded font-mono text-sm">
                        <div className="text-green-400"># Login interactively</div>
                        <div>lattice auth login</div>
                        <div className="mt-2 text-green-400"># Login with token</div>
                        <div>lattice auth login --token=your-api-token</div>
                        <div className="mt-2 text-green-400"># Check auth status</div>
                        <div>lattice auth status</div>
                        <div className="mt-2 text-green-400"># Logout</div>
                        <div>lattice auth logout</div>
                      </div>
                    </div>
                  </div>
                </TabsContent>
              </Tabs>
            </CardContent>
          </Card>
        </TabsContent>

        {/* Configuration Tab */}
        <TabsContent value="configuration" className="space-y-6">
          <Card>
            <CardHeader>
              <CardTitle className="flex items-center gap-2">
                <Settings className="h-5 w-5 text-purple-600" />
                Configuration
              </CardTitle>
            </CardHeader>
            <CardContent className="space-y-6">
              <div className="space-y-4">
                <h3 className="font-semibold">Configuration File</h3>
                <p className="text-sm text-gray-600">
                  The CLI uses a <code className="bg-gray-100 px-2 py-1 rounded">lattice.config.json</code> file for project configuration.
                </p>
                <div className="bg-gray-900 text-gray-100 p-4 rounded-lg font-mono text-sm overflow-x-auto">
                  <div className="flex items-center justify-between mb-2">
                    <span className="text-green-400"># Example lattice.config.json</span>
                    <Button size="sm" variant="ghost" className="text-gray-400 hover:text-white">
                      <Copy className="h-4 w-4" />
                    </Button>
                  </div>
                  <pre>{`{
  "version": "1.0.0",
  "project": {
    "name": "my-api-project",
    "description": "My awesome API project",
    "author": "Your Name"
  },
  "api": {
    "endpoint": "https://api.lattice-engine.com",
    "version": "v1",
    "timeout": 30000,
    "retries": 3
  },
  "environments": {
    "development": {
      "endpoint": "https://dev-api.lattice-engine.com",
      "debug": true
    },
    "staging": {
      "endpoint": "https://staging-api.lattice-engine.com"
    },
    "production": {
      "endpoint": "https://api.lattice-engine.com",
      "debug": false
    }
  },
  "validation": {
    "strict": true,
    "rules": ["syntax", "schema", "performance"],
    "customRules": "./custom-rules.js"
  },
  "deployment": {
    "strategy": "rolling",
    "healthCheck": {
      "enabled": true,
      "timeout": 30,
      "retries": 3
    }
  },
  "plugins": [
    "@lattice-engine/plugin-typescript",
    "@lattice-engine/plugin-openapi"
  ]
}`}</pre>
                </div>
              </div>

              <div className="space-y-4">
                <h3 className="font-semibold">Environment Variables</h3>
                <div className="bg-gray-900 text-gray-100 p-4 rounded-lg font-mono text-sm">
                  <div className="flex items-center justify-between mb-2">
                    <span className="text-green-400"># Environment variables</span>
                    <Button size="sm" variant="ghost" className="text-gray-400 hover:text-white">
                      <Copy className="h-4 w-4" />
                    </Button>
                  </div>
                  <pre>{`# API Configuration
LATTICE_API_KEY=your-api-key
LATTICE_API_ENDPOINT=https://api.lattice-engine.com
LATTICE_API_VERSION=v1

# Environment
LATTICE_ENV=development
LATTICE_DEBUG=true

# Logging
LATTICE_LOG_LEVEL=info
LATTICE_LOG_FORMAT=json

# Performance
LATTICE_TIMEOUT=30000
LATTICE_RETRIES=3
LATTICE_CACHE_TTL=300`}</pre>
                </div>
              </div>

              <div className="space-y-4">
                <h3 className="font-semibold">Global Configuration</h3>
                <div className="bg-gray-50 p-4 rounded-lg">
                  <p className="text-sm text-gray-600 mb-3">
                    Global CLI configuration is stored in your home directory:
                  </p>
                  <ul className="space-y-1 text-sm text-gray-600">
                    <li>• <strong>Windows:</strong> <code>%USERPROFILE%\.lattice\config.json</code></li>
                    <li>• <strong>macOS/Linux:</strong> <code>~/.lattice/config.json</code></li>
                  </ul>
                </div>
              </div>
            </CardContent>
          </Card>
        </TabsContent>

        {/* Workflows Tab */}
        <TabsContent value="workflows" className="space-y-6">
          <div className="grid gap-6">
            <Card>
              <CardHeader>
                <CardTitle className="flex items-center gap-2">
                  <FileText className="h-5 w-5 text-orange-600" />
                  Common Workflows
                </CardTitle>
              </CardHeader>
              <CardContent>
                <Tabs defaultValue="development" className="space-y-4">
                  <TabsList className="grid w-full grid-cols-4">
                    <TabsTrigger value="development">Development</TabsTrigger>
                    <TabsTrigger value="testing">Testing</TabsTrigger>
                    <TabsTrigger value="deployment">Deployment</TabsTrigger>
                    <TabsTrigger value="maintenance">Maintenance</TabsTrigger>
                  </TabsList>

                  <TabsContent value="development">
                    <div className="space-y-4">
                      <h4 className="font-semibold">Development Workflow</h4>
                      <div className="bg-gray-900 text-gray-100 p-4 rounded-lg font-mono text-sm overflow-x-auto">
                        <pre>{`# 1. Initialize new project
lattice init my-api-project
cd my-api-project

# 2. Create your first specification
lattice spec create user-management --template=crud

# 3. Start development server with watch mode
lattice watch --exec="lattice validate --all"

# 4. Generate client code
lattice generate client --spec=user-management --language=typescript

# 5. Run tests
lattice test --all

# 6. Lint and fix issues
lattice lint --fix`}</pre>
                      </div>
                    </div>
                  </TabsContent>

                  <TabsContent value="testing">
                    <div className="space-y-4">
                      <h4 className="font-semibold">Testing Workflow</h4>
                      <div className="bg-gray-900 text-gray-100 p-4 rounded-lg font-mono text-sm overflow-x-auto">
                        <pre>{`# 1. Validate all specifications
lattice validate --all --verbose

# 2. Run syntax and schema validation
lattice validate user-management --data=./test-data.json

# 3. Run performance tests
lattice test user-management --performance --duration=60s --concurrency=10

# 4. Generate and run custom tests
lattice generate tests --spec=user-management
lattice test --suite=./generated-tests.js

# 5. Run integration tests
lattice test --integration --environment=staging

# 6. Generate test report
lattice test --all --report=./test-report.html`}</pre>
                      </div>
                    </div>
                  </TabsContent>

                  <TabsContent value="deployment">
                    <div className="space-y-4">
                      <h4 className="font-semibold">Deployment Workflow</h4>
                      <div className="bg-gray-900 text-gray-100 p-4 rounded-lg font-mono text-sm overflow-x-auto">
                        <pre>{`# 1. Pre-deployment validation
lattice validate --all --strict
lattice test --all --performance

# 2. Deploy to staging
lattice deploy staging --dry-run
lattice deploy staging

# 3. Run smoke tests on staging
lattice test --environment=staging --smoke

# 4. Deploy to production
lattice deploy production --strategy=rolling

# 5. Monitor deployment
lattice status --environment=production --watch

# 6. Rollback if needed
lattice rollback --environment=production`}</pre>
                      </div>
                    </div>
                  </TabsContent>

                  <TabsContent value="maintenance">
                    <div className="space-y-4">
                      <h4 className="font-semibold">Maintenance Workflow</h4>
                      <div className="bg-gray-900 text-gray-100 p-4 rounded-lg font-mono text-sm overflow-x-auto">
                        <pre>{`# 1. Check project health
lattice status --verbose
lattice validate --all

# 2. Update specifications
lattice spec list --status=outdated
lattice spec update spec-123 --file=./updated-spec.json

# 3. Clean up old deployments
lattice deploy cleanup --keep=5

# 4. Update CLI and plugins
npm update -g @lattice-engine/cli
lattice plugin update --all

# 5. Backup specifications
lattice spec export --all --output=./backup/

# 6. Generate fresh documentation
lattice generate docs --output=./docs --format=html`}</pre>
                      </div>
                    </div>
                  </TabsContent>
                </Tabs>
              </CardContent>
            </Card>
          </div>
        </TabsContent>

        {/* Advanced Tab */}
        <TabsContent value="advanced" className="space-y-6">
          <div className="grid gap-6">
            <Card>
              <CardHeader>
                <CardTitle className="flex items-center gap-2">
                  <Zap className="h-5 w-5 text-yellow-600" />
                  Advanced Features
                </CardTitle>
              </CardHeader>
              <CardContent className="space-y-6">
                <div className="space-y-4">
                  <h3 className="font-semibold">Custom Scripts and Hooks</h3>
                  <div className="bg-gray-900 text-gray-100 p-4 rounded-lg font-mono text-sm overflow-x-auto">
                    <pre>{`# package.json scripts integration
{
  "scripts": {
    "lattice:validate": "lattice validate --all",
    "lattice:test": "lattice test --all --performance",
    "lattice:deploy:staging": "lattice deploy staging",
    "lattice:deploy:prod": "lattice deploy production",
    "precommit": "lattice lint --fix && lattice validate --all"
  }
}

# Git hooks integration
# .git/hooks/pre-commit
#!/bin/sh
lattice validate --all --strict
if [ $? -ne 0 ]; then
  echo "Validation failed. Commit aborted."
  exit 1
fi`}</pre>
                  </div>
                </div>

                <div className="space-y-4">
                  <h3 className="font-semibold">Plugin Development</h3>
                  <div className="bg-gray-900 text-gray-100 p-4 rounded-lg font-mono text-sm overflow-x-auto">
                    <pre>{`// Custom plugin example
// lattice-plugin-custom.js
module.exports = {
  name: 'custom-plugin',
  version: '1.0.0',
  
  commands: {
    'custom:hello': {
      description: 'Custom hello command',
      handler: async (args, options) => {
        console.log('Hello from custom plugin!');
      }
    }
  },
  
  hooks: {
    'before:validate': async (context) => {
      console.log('Running custom pre-validation logic');
    },
    'after:deploy': async (context) => {
      console.log('Running custom post-deployment logic');
    }
  },
  
  middleware: [
    async (context, next) => {
      console.log('Custom middleware executing');
      await next();
    }
  ]
};

// Install and use plugin
lattice plugin install ./lattice-plugin-custom.js
lattice custom:hello`}</pre>
                  </div>
                </div>

                <div className="space-y-4">
                  <h3 className="font-semibold">CI/CD Integration</h3>
                  <div className="bg-gray-900 text-gray-100 p-4 rounded-lg font-mono text-sm overflow-x-auto">
                    <pre>{`# GitHub Actions example
# .github/workflows/lattice.yml
name: Lattice CI/CD
on: [push, pull_request]

jobs:
  validate:
    runs-on: ubuntu-latest
    steps:
      - uses: actions/checkout@v3
      - uses: actions/setup-node@v3
        with:
          node-version: '18'
      - run: npm install -g @lattice-engine/cli
      - run: lattice auth login --token=\${{ secrets.LATTICE_TOKEN }}
      - run: lattice validate --all --strict
      - run: lattice test --all --performance
  
  deploy:
    needs: validate
    runs-on: ubuntu-latest
    if: github.ref == 'refs/heads/main'
    steps:
      - uses: actions/checkout@v3
      - uses: actions/setup-node@v3
        with:
          node-version: '18'
      - run: npm install -g @lattice-engine/cli
      - run: lattice auth login --token=\${{ secrets.LATTICE_TOKEN }}
      - run: lattice deploy production`}</pre>
                  </div>
                </div>

                <div className="space-y-4">
                  <h3 className="font-semibold">Performance Optimization</h3>
                  <div className="bg-gray-50 p-4 rounded-lg">
                    <ul className="space-y-2 text-sm">
                      <li>• Use <code>--parallel</code> flag for concurrent operations</li>
                      <li>• Enable caching with <code>--cache</code> for faster builds</li>
                      <li>• Use <code>--incremental</code> for incremental validation</li>
                      <li>• Configure connection pooling in config file</li>
                      <li>• Use <code>--quiet</code> to reduce output overhead</li>
                      <li>• Enable compression for large specification transfers</li>
                    </ul>
                  </div>
                </div>
              </CardContent>
            </Card>

            <Card>
              <CardHeader>
                <CardTitle className="flex items-center gap-2">
                  <Lightbulb className="h-5 w-5 text-yellow-600" />
                  Best Practices
                </CardTitle>
              </CardHeader>
              <CardContent>
                <div className="grid md:grid-cols-2 gap-6">
                  <div className="space-y-3">
                    <h4 className="font-medium text-green-600">✅ Do's</h4>
                    <ul className="space-y-1 text-sm text-gray-600">
                      <li>• Use version control for all specifications</li>
                      <li>• Validate before every deployment</li>
                      <li>• Use environment-specific configurations</li>
                      <li>• Implement proper error handling</li>
                      <li>• Use descriptive specification names</li>
                      <li>• Keep configurations in version control</li>
                      <li>• Use CI/CD for automated deployments</li>
                    </ul>
                  </div>
                  <div className="space-y-3">
                    <h4 className="font-medium text-red-600">❌ Don'ts</h4>
                    <ul className="space-y-1 text-sm text-gray-600">
                      <li>• Don't hardcode API keys in configurations</li>
                      <li>• Don't skip validation in production</li>
                      <li>• Don't deploy without testing</li>
                      <li>• Don't ignore linting warnings</li>
                      <li>• Don't use production data in development</li>
                      <li>• Don't bypass authentication</li>
                      <li>• Don't ignore performance metrics</li>
                    </ul>
                  </div>
                </div>
              </CardContent>
            </Card>
          </div>
        </TabsContent>
      </Tabs>

      {/* Quick Links */}
      <Card className="mt-8">
        <CardHeader>
          <CardTitle className="flex items-center gap-2">
            <ExternalLink className="h-5 w-5 text-blue-600" />
            Quick Links
          </CardTitle>
        </CardHeader>
        <CardContent>
          <div className="grid md:grid-cols-3 gap-4">
            <Button variant="outline" className="justify-start h-auto p-4">
              <div className="text-left">
                <div className="font-medium">API Documentation</div>
                <div className="text-sm text-gray-600">Complete API reference</div>
              </div>
              <ArrowRight className="h-4 w-4 ml-auto" />
            </Button>
            <Button variant="outline" className="justify-start h-auto p-4">
              <div className="text-left">
                <div className="font-medium">SDK Documentation</div>
                <div className="text-sm text-gray-600">JavaScript & Python SDKs</div>
              </div>
              <ArrowRight className="h-4 w-4 ml-auto" />
            </Button>
            <Button variant="outline" className="justify-start h-auto p-4">
              <div className="text-left">
                <div className="font-medium">Troubleshooting</div>
                <div className="text-sm text-gray-600">Common issues & solutions</div>
              </div>
              <ArrowRight className="h-4 w-4 ml-auto" />
            </Button>
          </div>
        </CardContent>
      </Card>
    </div>
  )
}<|MERGE_RESOLUTION|>--- conflicted
+++ resolved
@@ -1,42 +1,3 @@
-<<<<<<< HEAD
-import React from 'react';
-import { 
-  Card, 
-  CardContent, 
-  CardDescription, 
-  CardHeader, 
-  CardTitle 
-} from '@/components/ui/card';
-import { 
-  Tabs, 
-  TabsContent, 
-  TabsList, 
-  TabsTrigger 
-} from '@/components/ui/tabs';
-import { Button } from '@/components/ui/button';
-import { Badge } from '@/components/ui/badge';
-import { Alert, AlertDescription } from '@/components/ui/alert';
-import { 
-  Terminal, 
-  Download, 
-  Play, 
-  BookOpen, 
-  Settings, 
-  Info, 
-  Zap, 
-  CheckCircle, 
-  Copy, 
-  ExternalLink, 
-  ArrowRight, 
-  Lightbulb,
-  Command,
-  FileText,
-  Database,
-  Globe,
-  Shield,
-  Monitor
-} from 'lucide-react';
-=======
 "use client"
 
 import { Metadata } from "next";
@@ -130,7 +91,6 @@
                 <pre className="bg-muted p-4 rounded-md text-sm overflow-auto">
 {`# Install globally
 npm install -g @lattice/cli
->>>>>>> 1ffe491c
 
 export default function CLIPage() {
   return (
