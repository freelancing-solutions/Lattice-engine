--- conflicted
+++ resolved
@@ -56,21 +56,13 @@
   if (!mounted) return null
 
   return (
-<<<<<<< HEAD
-    <section className="relative min-h-screen flex items-center justify-center bg-gradient-to-br from-slate-900 via-orange-900 to-slate-900 overflow-hidden">
-=======
     <section className="relative min-h-screen flex items-center justify-center bg-gradient-to-br from-background via-muted/50 to-background overflow-hidden">
->>>>>>> 1ffe491c
       {/* Animated Code Background */}
       <div className="absolute inset-0 overflow-hidden opacity-10">
         {codeSnippets.map((snippet, i) => (
           <motion.div
             key={i}
-<<<<<<< HEAD
-            className="absolute text-orange-400 font-mono text-sm whitespace-nowrap"
-=======
             className="absolute text-primary font-mono text-sm whitespace-nowrap"
->>>>>>> 1ffe491c
             initial={{ x: -200, y: Math.random() * 100 }}
             animate={{ 
               x: "100vw",
@@ -98,17 +90,10 @@
           animate={{ opacity: 1, y: 0 }}
           transition={{ duration: 0.8 }}
         >
-<<<<<<< HEAD
-          <h1 className="text-5xl md:text-7xl font-bold text-white mb-6 leading-tight">
-            Spec-Driven Development
-            <span className="text-transparent bg-clip-text bg-gradient-to-r from-orange-400 to-orange-600 block">
-              for the Agentic Era
-=======
           <h1 className="text-5xl md:text-7xl font-bold text-foreground mb-6 leading-tight">
             Agentic Coding
             <span className="text-transparent bg-clip-text bg-gradient-to-r from-primary to-primary/80 block">
               Redefined
->>>>>>> 1ffe491c
             </span>
           </h1>
           
@@ -118,16 +103,10 @@
             animate={{ opacity: 1, y: 0 }}
             transition={{ duration: 0.8, delay: 0.2 }}
           >
-<<<<<<< HEAD
-            Unified orchestration for AI coding agents. One ecosystem, infinite coders, zero chaos.
-            <span className="block text-orange-300 mt-2">
-              Stop fighting fragmented agentic development. Project Lattice synchronizes all specs, agents, and codebases in one unified mutation framework.
-=======
             Automate your development workflow with intelligent mutation management,
             spec-driven development, and collaborative code evolution.
             <span className="block text-primary mt-2">
               Experience a real security fix from problem to production in just 8 minutes.
->>>>>>> 1ffe491c
             </span>
           </motion.p>
           
@@ -139,21 +118,13 @@
           >
             <Button
               size="lg"
-<<<<<<< HEAD
-              className="bg-gradient-to-r from-orange-600 to-orange-500 hover:from-orange-700 hover:to-orange-600 text-white px-8 py-3 text-lg shadow-lg hover:shadow-xl transition-all duration-300 transform hover:scale-105"
-=======
               className="bg-primary text-primary-foreground hover:bg-primary/90 px-8 py-3 text-lg shadow-lg hover:shadow-xl transition-all duration-300 transform hover:scale-105"
->>>>>>> 1ffe491c
               onClick={() => setShowDemo(true)}
             >
               <Play className="mr-2 h-5 w-5" />
               Start Building with Specs
             </Button>
-<<<<<<< HEAD
-            <Button size="lg" variant="outline" className="border-orange-400 text-orange-400 hover:bg-orange-400 hover:text-white px-8 py-3 text-lg">
-=======
             <Button size="lg" variant="outline" className="border-primary text-primary hover:bg-primary hover:text-primary-foreground px-8 py-3 text-lg">
->>>>>>> 1ffe491c
               <Download className="mr-2 h-5 w-5" />
               Explore the Ecosystem
             </Button>
@@ -183,17 +154,10 @@
           <span className="text-muted-foreground text-sm font-mono">lattice-cli</span>
         </div>
         
-<<<<<<< HEAD
-        <div className="p-4 font-mono text-sm text-orange-400">
-          <pre className="whitespace-pre-wrap">
-            {terminalText}
-            <span className={`inline-block w-2 h-4 bg-orange-400 ml-1 ${showCursor ? 'opacity-100' : 'opacity-0'}`}></span>
-=======
         <div className="p-4 font-mono text-sm text-primary">
           <pre className="whitespace-pre-wrap">
             {terminalText}
             <span className={`inline-block w-2 h-4 bg-primary ml-1 ${showCursor ? 'opacity-100' : 'opacity-0'}`}></span>
->>>>>>> 1ffe491c
           </pre>
         </div>
       </motion.div>
@@ -211,11 +175,7 @@
             delay: 0.5,
           }}
         >
-<<<<<<< HEAD
-          <Terminal className="h-6 w-6 text-orange-400 mb-2" />
-=======
           <Terminal className="h-6 w-6 text-primary mb-2" />
->>>>>>> 1ffe491c
           <h4 className="text-white font-semibold text-sm">CLI Tools</h4>
         </motion.div>
 
@@ -230,11 +190,7 @@
             delay: 1,
           }}
         >
-<<<<<<< HEAD
-          <GitBranch className="h-6 w-6 text-orange-400 mb-2" />
-=======
           <GitBranch className="h-6 w-6 text-primary mb-2" />
->>>>>>> 1ffe491c
           <h4 className="text-white font-semibold text-sm">Smart Mutations</h4>
         </motion.div>
 
@@ -249,11 +205,7 @@
             delay: 1.5,
           }}
         >
-<<<<<<< HEAD
-          <Zap className="h-6 w-6 text-orange-400 mb-2" />
-=======
           <Zap className="h-6 w-6 text-primary mb-2" />
->>>>>>> 1ffe491c
           <h4 className="text-white font-semibold text-sm">Real-time Sync</h4>
         </motion.div>
 
@@ -268,11 +220,7 @@
             delay: 2,
           }}
         >
-<<<<<<< HEAD
-          <FileText className="h-6 w-6 text-orange-400 mb-2" />
-=======
           <FileText className="h-6 w-6 text-primary mb-2" />
->>>>>>> 1ffe491c
           <h4 className="text-white font-semibold text-sm">Living Specs</h4>
         </motion.div>
       </div>
