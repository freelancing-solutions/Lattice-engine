--- conflicted
+++ resolved
@@ -64,15 +64,11 @@
               <a
                 key={item.name}
                 href={item.href}
-<<<<<<< HEAD
-                className="transition-colors duration-200 text-sm font-medium text-muted-foreground hover:text-foreground"
-=======
                 className={`transition-colors duration-200 text-sm font-medium flex items-center space-x-1 ${
                   item.isAdmin
                     ? "text-primary hover:text-primary/80"
                     : "text-muted-foreground hover:text-foreground"
                 }`}
->>>>>>> 1ffe491c
               >
                 <span>{item.name}</span>
               </a>
@@ -103,15 +99,11 @@
                   <a
                     key={item.name}
                     href={item.href}
-<<<<<<< HEAD
-                    className="transition-colors duration-200 text-lg font-medium text-muted-foreground hover:text-foreground"
-=======
                     className={`transition-colors duration-200 text-lg font-medium flex items-center space-x-2 ${
                       item.isAdmin
                         ? "text-primary hover:text-primary/80"
                         : "text-muted-foreground hover:text-foreground"
                     }`}
->>>>>>> 1ffe491c
                     onClick={() => setIsOpen(false)}
                   >
                     <span>{item.name}</span>
