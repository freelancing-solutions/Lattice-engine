import { Github, Twitter, Linkedin, MessageCircle, Mail } from "lucide-react"

const footerLinks = {
  ecosystem: [
    { name: "Ecosystem Components", href: "/ecosystem" },
    { name: "Mutation Engine", href: "/ecosystem/mutation-engine" },
    { name: "Portal & BugSage", href: "/ecosystem/portal-bugsage" },
    { name: "VSCode Extension", href: "/ecosystem/vscode-extension" },
  ],
  documentation: [
    { name: "Quick Start", href: "/docs/quickstart" },
    { name: "Core Concepts", href: "/docs/core-concepts" },
    { name: "Integration Guides", href: "/docs/integration-guides" },
    { name: "API Reference", href: "/docs/api-reference" },
  ],
  developers: [
    { name: "Developer Journey", href: "/docs/developer-journey" },
    { name: "CLI Tools", href: "/docs/cli-tools" },
    { name: "MCP Servers", href: "/docs/mcp-servers" },
    { name: "Community Forum", href: "/community" },
  ],
  company: [
    { name: "About Project Lattice", href: "/about" },
    { name: "Blog & Insights", href: "/blog" },
    { name: "Privacy Policy", href: "/privacy" },
    { name: "Terms of Service", href: "/terms" },
  ],
}

const socialLinks = [
  { icon: Github, href: "https://github.com/lattice-dev", label: "GitHub" },
  { icon: Twitter, href: "https://twitter.com/latticedev", label: "Twitter" },
  { icon: Linkedin, href: "https://linkedin.com/company/lattice-dev", label: "LinkedIn" },
  { icon: MessageCircle, href: "https://discord.gg/lattice", label: "Discord" },
{ icon: Mail, href: "mailto:hello@project-lattice.site", label: "Email" },
]

export default function Footer() {
  return (
    <footer className="bg-background border-t border-border">
      <div className="container mx-auto px-4 py-12">
        <div className="grid md:grid-cols-2 lg:grid-cols-5 gap-8">
          {/* Brand */}
          <div className="lg:col-span-1">
            <div className="flex items-center space-x-2 mb-4">
              <div className="w-8 h-8 bg-primary rounded-lg flex items-center justify-center">
                <span className="text-primary-foreground font-bold text-lg">L</span>
              </div>
<<<<<<< HEAD
              <span className="text-white font-bold text-xl">Project Lattice</span>
            </div>
            <p className="text-gray-400 text-sm mb-4">
              Unified orchestration for AI coding agents. Spec-driven agentic development 
              that synchronizes all agents, specs, and codebases in one ecosystem.
=======
              <span className="text-foreground font-bold text-xl">Lattice Engine</span>
            </div>
            <p className="text-muted-foreground text-sm mb-4">
              Agentic coding platform that revolutionizes how developers manage specifications, 
              mutations, and collaborative coding workflows.
>>>>>>> 1ffe491c
            </p>
            <div className="flex space-x-4">
              {socialLinks.map((social) => (
                <a
                  key={social.label}
                  href={social.href}
                  className="text-muted-foreground hover:text-primary transition-colors duration-200"
                  aria-label={social.label}
                >
                  <social.icon className="h-5 w-5" />
                </a>
              ))}
            </div>
          </div>

          {/* Ecosystem Links */}
          <div>
<<<<<<< HEAD
            <h3 className="font-bold text-lg mb-4">Ecosystem</h3>
=======
            <h3 className="font-bold text-lg mb-4 text-foreground">Product</h3>
>>>>>>> 1ffe491c
            <ul className="space-y-2">
              {footerLinks.ecosystem.map((link) => (
                <li key={link.name}>
                  <a
                    href={link.href}
                    className="text-muted-foreground hover:text-primary transition-colors duration-200 text-sm"
                  >
                    {link.name}
                  </a>
                </li>
              ))}
            </ul>
          </div>

          {/* Documentation Links */}
          <div>
            <h3 className="font-bold text-lg mb-4 text-foreground">Documentation</h3>
            <ul className="space-y-2">
              {footerLinks.documentation.map((link) => (
                <li key={link.name}>
                  <a
                    href={link.href}
                    className="text-muted-foreground hover:text-primary transition-colors duration-200 text-sm"
                  >
                    {link.name}
                  </a>
                </li>
              ))}
            </ul>
          </div>

          {/* Developers Links */}
          <div>
<<<<<<< HEAD
            <h3 className="font-bold text-lg mb-4">Developers</h3>
=======
            <h3 className="font-bold text-lg mb-4 text-foreground">Support</h3>
>>>>>>> 1ffe491c
            <ul className="space-y-2">
              {footerLinks.developers.map((link) => (
                <li key={link.name}>
                  <a
                    href={link.href}
                    className="text-muted-foreground hover:text-primary transition-colors duration-200 text-sm"
                  >
                    {link.name}
                  </a>
                </li>
              ))}
            </ul>
          </div>

          {/* Company Links */}
          <div>
            <h3 className="font-bold text-lg mb-4 text-foreground">Company</h3>
            <ul className="space-y-2">
              {footerLinks.company.map((link) => (
                <li key={link.name}>
                  <a
                    href={link.href}
                    className="text-muted-foreground hover:text-primary transition-colors duration-200 text-sm"
                  >
                    {link.name}
                  </a>
                </li>
              ))}
            </ul>
          </div>
        </div>

        <div className="border-t border-border mt-8 pt-8">
          <div className="flex flex-col md:flex-row justify-between items-center">
            <div className="flex items-center space-x-4 mb-4 md:mb-0">
<<<<<<< HEAD
              <span className="text-gray-400 text-sm">
                © 2024 Project Lattice. All rights reserved.
=======
              <span className="text-muted-foreground text-sm">
                © 2024 Lattice Engine. All rights reserved.
>>>>>>> 1ffe491c
              </span>
            </div>
            
            <div className="flex items-center space-x-6 text-sm text-muted-foreground">
              <a href="/privacy" className="hover:text-primary transition-colors duration-200">
                Privacy Policy
              </a>
              <a href="/terms" className="hover:text-primary transition-colors duration-200">
                Terms of Service
              </a>
              <a href="/support" className="hover:text-primary transition-colors duration-200">
                Security
              </a>
            </div>
          </div>
        </div>
      </div>
    </footer>
  )
}<|MERGE_RESOLUTION|>--- conflicted
+++ resolved
@@ -46,19 +46,11 @@
               <div className="w-8 h-8 bg-primary rounded-lg flex items-center justify-center">
                 <span className="text-primary-foreground font-bold text-lg">L</span>
               </div>
-<<<<<<< HEAD
-              <span className="text-white font-bold text-xl">Project Lattice</span>
-            </div>
-            <p className="text-gray-400 text-sm mb-4">
-              Unified orchestration for AI coding agents. Spec-driven agentic development 
-              that synchronizes all agents, specs, and codebases in one ecosystem.
-=======
               <span className="text-foreground font-bold text-xl">Lattice Engine</span>
             </div>
             <p className="text-muted-foreground text-sm mb-4">
               Agentic coding platform that revolutionizes how developers manage specifications, 
               mutations, and collaborative coding workflows.
->>>>>>> 1ffe491c
             </p>
             <div className="flex space-x-4">
               {socialLinks.map((social) => (
@@ -76,11 +68,7 @@
 
           {/* Ecosystem Links */}
           <div>
-<<<<<<< HEAD
-            <h3 className="font-bold text-lg mb-4">Ecosystem</h3>
-=======
             <h3 className="font-bold text-lg mb-4 text-foreground">Product</h3>
->>>>>>> 1ffe491c
             <ul className="space-y-2">
               {footerLinks.ecosystem.map((link) => (
                 <li key={link.name}>
@@ -114,11 +102,7 @@
 
           {/* Developers Links */}
           <div>
-<<<<<<< HEAD
-            <h3 className="font-bold text-lg mb-4">Developers</h3>
-=======
             <h3 className="font-bold text-lg mb-4 text-foreground">Support</h3>
->>>>>>> 1ffe491c
             <ul className="space-y-2">
               {footerLinks.developers.map((link) => (
                 <li key={link.name}>
@@ -154,13 +138,8 @@
         <div className="border-t border-border mt-8 pt-8">
           <div className="flex flex-col md:flex-row justify-between items-center">
             <div className="flex items-center space-x-4 mb-4 md:mb-0">
-<<<<<<< HEAD
-              <span className="text-gray-400 text-sm">
-                © 2024 Project Lattice. All rights reserved.
-=======
               <span className="text-muted-foreground text-sm">
                 © 2024 Lattice Engine. All rights reserved.
->>>>>>> 1ffe491c
               </span>
             </div>
             
