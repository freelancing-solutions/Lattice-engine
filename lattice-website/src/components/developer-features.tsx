--- conflicted
+++ resolved
@@ -137,25 +137,6 @@
           viewport={{ once: true }}
           className="mt-16 text-center"
         >
-<<<<<<< HEAD
-          <div className="bg-gradient-to-r from-purple-600 to-pink-600 p-8 rounded-2xl">
-            <h3 className="text-2xl font-bold text-white mb-4">
-              Ready to Start Building?
-            </h3>
-            <p className="text-purple-100 mb-6 max-w-2xl mx-auto">
-              Join thousands of developers who are already building better software with Project Lattice. 
-              Start your spec-driven development journey today.
-            </p>
-            <div className="flex flex-col sm:flex-row gap-4 justify-center">
-              <Button size="lg" className="bg-white text-purple-600 hover:bg-gray-100" asChild>
-                <Link href="/docs/quickstart">
-                  Start Building with Specs
-                </Link>
-              </Button>
-              <Button size="lg" variant="outline" className="border-white text-white hover:bg-white hover:text-purple-600" asChild>
-                <Link href="/ecosystem">
-                  Explore the Ecosystem
-=======
           <div className="bg-primary p-8 rounded-2xl">
             <h3 className="text-2xl font-bold text-primary-foreground mb-4">
               Ready to Get Started?
@@ -173,7 +154,6 @@
               <Button size="lg" variant="outline" className="border-primary-foreground text-primary-foreground hover:bg-primary-foreground hover:text-primary" asChild>
                 <Link href="/docs/api-documentation">
                   View API Docs
->>>>>>> 1ffe491c
                 </Link>
               </Button>
             </div>
