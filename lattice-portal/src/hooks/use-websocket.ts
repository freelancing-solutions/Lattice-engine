--- conflicted
+++ resolved
@@ -8,14 +8,8 @@
 import { useGraphStore } from '@/stores/graph-store';
 import { useDeploymentStore } from '@/stores/deployment-store';
 import { useUIStore } from '@/stores/ui-store';
-<<<<<<< HEAD
-import { useOrganizationStore } from '@/stores/organization-store';
-import { useBillingStore } from '@/stores/billing-store';
-import { WebSocketEvent, MutationStatusEvent, NotificationEvent, ApprovalEvent, SpecEvent, TaskEvent, DeploymentEvent, TeamEvent } from '@/types';
-=======
 import { useAnalyticsStore } from '@/stores/analytics-store';
 import { WebSocketEvent, MutationStatusEvent, NotificationEvent } from '@/types';
->>>>>>> 1ffe491c
 
 const WS_URL = process.env.NEXT_PUBLIC_WS_URL || 'ws://localhost:8000';
 const MAX_RECONNECT_ATTEMPTS = 5;
@@ -30,12 +24,7 @@
   const { addNode, updateNode, removeNode } = useGraphStore();
   const { addDeployment, updateDeployment } = useDeploymentStore();
   const { addNotification } = useUIStore();
-<<<<<<< HEAD
-  const { addMember, updateMember, removeMember, addInvitation, updateInvitation } = useOrganizationStore();
-  const { setSubscription, setInvoices, addInvoice: addInvoiceToStore, updateInvoice, removeInvoice } = useBillingStore();
-=======
   const { handleRealTimeUpdate, setConnectionStatus } = useAnalyticsStore();
->>>>>>> 1ffe491c
   const socketRef = useRef<Socket | null>(null);
   const [isConnected, setIsConnected] = useState(false);
   const [connectionError, setConnectionError] = useState<string | null>(null);
@@ -159,31 +148,6 @@
       });
     });
 
-<<<<<<< HEAD
-    // Approval events
-    socket.on('approval:request', (event: ApprovalEvent) => {
-      console.log('Approval request received:', event);
-      addApproval(event.data);
-
-      addNotification({
-        type: 'info',
-        title: 'Approval Required',
-        message: `Approval requested for ${event.data.specId}`,
-        duration: event.data.priority === 'critical' ? 0 : 10000,
-      });
-    });
-
-    socket.on('approval:updated', (event: any) => {
-      console.log('Approval updated:', event);
-      if (event.approvalId && event.updates) {
-        updateApproval(event.approvalId, event.updates);
-      }
-
-      addNotification({
-        type: 'info',
-        title: 'Approval Updated',
-        message: `Approval status has been updated`,
-=======
     socket.on('mutation_approved', (event: any) => {
       console.log('Mutation approved:', event);
       if (event.mutation_id) {
@@ -198,23 +162,10 @@
         type: 'success',
         title: 'Mutation Approved',
         message: `Mutation ${event.mutation_id} has been approved`,
->>>>>>> 1ffe491c
         duration: 5000,
       });
     });
 
-<<<<<<< HEAD
-    socket.on('approval:response', (event: any) => {
-      console.log('Approval response:', event);
-      if (event.approvalId && event.status) {
-        updateApproval(event.approvalId, { status: event.status });
-      }
-
-      addNotification({
-        type: 'info',
-        title: 'Approval Responded',
-        message: `Approval has been ${event.status}`,
-=======
     socket.on('mutation_rejected', (event: any) => {
       console.log('Mutation rejected:', event);
       if (event.mutation_id) {
@@ -228,7 +179,6 @@
         type: 'warning',
         title: 'Mutation Rejected',
         message: `Mutation ${event.mutation_id} has been rejected`,
->>>>>>> 1ffe491c
         duration: 5000,
       });
     });
@@ -265,451 +215,6 @@
       });
     });
 
-<<<<<<< HEAD
-    // Spec events (future backend integration)
-    socket.on('spec_created', (event: SpecEvent) => {
-      console.log('Spec created:', event);
-      addSpec(event.data);
-      addNotification({
-        type: 'info',
-        title: 'Spec Created',
-        message: `Specification "${event.data.name}" has been created`,
-        duration: 5000,
-      });
-    });
-
-    socket.on('spec_updated', (event: SpecEvent) => {
-      console.log('Spec updated:', event);
-      updateSpec(event.data.id, event.data);
-      addNotification({
-        type: 'info',
-        title: 'Spec Updated',
-        message: `Specification "${event.data.name}" has been updated`,
-        duration: 5000,
-      });
-    });
-
-    socket.on('spec_deleted', (event: { specId: string; timestamp: string }) => {
-      console.log('Spec deleted:', event);
-      removeSpec(event.specId);
-      addNotification({
-        type: 'info',
-        title: 'Spec Deleted',
-        message: 'A specification has been deleted',
-        duration: 5000,
-      });
-    });
-
-    socket.on('spec_approved', (event: { specId: string; status: string; timestamp: string }) => {
-      console.log('Spec approved:', event);
-      updateSpec(event.specId, { status: event.status as any });
-      addNotification({
-        type: 'success',
-        title: 'Spec Approved',
-        message: 'A specification has been approved',
-        duration: 5000,
-      });
-    });
-
-    // Task events
-    socket.on('task:requested', (event: TaskEvent) => {
-      console.log('Task requested:', event);
-      addTask(event.data);
-      addNotification({
-        type: 'info',
-        title: 'Task Requested',
-        message: `Task "${event.data.operation}" has been requested`,
-        duration: 5000,
-      });
-    });
-
-    socket.on('task:clarify', (event: TaskEvent) => {
-      console.log('Task clarification requested:', event);
-      updateTask(event.data.taskId, event.data);
-      addNotification({
-        type: 'info',
-        title: 'Clarification Requested',
-        message: `Clarification requested for task: ${event.data.clarificationNotes[event.data.clarificationNotes.length - 1]?.note?.substring(0, 50) || ''}...`,
-        duration: 5000,
-      });
-    });
-
-    socket.on('task:completed', (event: TaskEvent) => {
-      console.log('Task completed:', event);
-      updateTask(event.data.taskId, {
-        status: event.data.status,
-        result: event.data.result,
-        error: event.data.error,
-        updatedAt: event.timestamp
-      });
-
-      const isSuccess = event.data.status === 'COMPLETED';
-      addNotification({
-        type: isSuccess ? 'success' : 'error',
-        title: isSuccess ? 'Task Completed' : 'Task Failed',
-        message: `Task "${event.data.operation}" has ${isSuccess ? 'completed' : 'failed'}`,
-        duration: 5000,
-      });
-    });
-
-    // Graph events (future implementation)
-    // Note: Backend WebSocketHub doesn't currently emit graph events
-    // These handlers are prepared for future backend implementation
-
-    // socket.on('graph:node_created', (event: { data: any; timestamp: string }) => {
-    //   console.log('Graph node created:', event);
-    //   addNode(event.data);
-    //   addNotification({
-    //     type: 'info',
-    //     title: 'Node Created',
-    //     message: `Node "${event.data.name}" has been added to the graph`,
-    //     duration: 5000,
-    //   });
-    // });
-
-    // socket.on('graph:node_updated', (event: { data: any; timestamp: string }) => {
-    //   console.log('Graph node updated:', event);
-    //   updateNode(event.data.id, event.data);
-    //   addNotification({
-    //     type: 'info',
-    //     title: 'Node Updated',
-    //     message: `Node "${event.data.name}" has been updated`,
-    //     duration: 5000,
-    //   });
-    // });
-
-    // socket.on('graph:node_deleted', (event: { nodeId: string; timestamp: string }) => {
-    //   console.log('Graph node deleted:', event);
-    //   removeNode(event.nodeId);
-    //   addNotification({
-    //     type: 'info',
-    //     title: 'Node Deleted',
-    //     message: 'A node has been removed from the graph',
-    //     duration: 5000,
-    //   });
-    // });
-
-    // socket.on('graph:edge_created', (event: { data: any; timestamp: string }) => {
-    //   console.log('Graph edge created:', event);
-    //   // Add edge to graph store when edge management is implemented
-    //   addNotification({
-    //     type: 'info',
-    //     title: 'Relationship Created',
-    //     message: `New relationship "${event.data.type}" created in the graph`,
-    //     duration: 5000,
-    //   });
-    // });
-
-    // socket.on('graph:edge_deleted', (event: { edgeId: string; timestamp: string }) => {
-    //   console.log('Graph edge deleted:', event);
-    //   // Remove edge from graph store when edge management is implemented
-    //   addNotification({
-    //     type: 'info',
-    //     title: 'Relationship Deleted',
-    //     message: 'A relationship has been removed from the graph',
-    //     duration: 5000,
-    //   });
-    // });
-
-    // socket.on('graph:layout_changed', (event: { layout: string; timestamp: string }) => {
-    //   console.log('Graph layout changed:', event);
-    //   addNotification({
-    //     type: 'info',
-    //     title: 'Layout Updated',
-    //     message: `Graph layout changed to ${event.layout}`,
-    //     duration: 3000,
-    //   });
-    // });
-
-    // Deployment events (future implementation)
-    // Note: Backend WebSocketHub doesn't currently emit deployment events
-    // These handlers are prepared for future backend implementation
-
-    // socket.on('deployment:created', (event: DeploymentEvent) => {
-    //   console.log('Deployment created:', event);
-    //   addDeployment(event.data);
-    //   addNotification({
-    //     type: 'info',
-    //     title: 'Deployment Created',
-    //     message: `Deployment ${event.data.deploymentId.slice(0, 8)}... created for ${event.data.environment}`,
-    //     duration: 5000,
-    //   });
-    // });
-
-    // socket.on('deployment:updated', (event: DeploymentEvent) => {
-    //   console.log('Deployment updated:', event);
-    //   updateDeployment(event.data.deploymentId, {
-    //     status: event.data.status,
-    //     startedAt: event.data.startedAt,
-    //     completedAt: event.data.completedAt,
-    //     errorMessage: event.data.errorMessage
-    //   });
-    //
-    //   // Show notification based on status change
-    //   if (event.data.status === 'RUNNING') {
-    //     addNotification({
-    //       type: 'info',
-    //       title: 'Deployment Started',
-    //       message: `Deployment ${event.data.deploymentId.slice(0, 8)}... is now running`,
-    //       duration: 3000,
-    //     });
-    //   } else if (event.data.status === 'COMPLETED') {
-    //     addNotification({
-    //       type: 'success',
-    //       title: 'Deployment Completed',
-    //       message: `Deployment ${event.data.deploymentId.slice(0, 8)}... completed successfully`,
-    //       duration: 5000,
-    //     });
-    //   } else if (event.data.status === 'FAILED') {
-    //     addNotification({
-    //       type: 'error',
-    //       title: 'Deployment Failed',
-    //       message: `Deployment ${event.data.deploymentId.slice(0, 8)}... failed: ${event.data.errorMessage || 'Unknown error'}`,
-    //       duration: 0, // Don't auto-dismiss
-    //     });
-    //   }
-    // });
-
-    // socket.on('deployment:completed', (event: DeploymentEvent) => {
-    //   console.log('Deployment completed:', event);
-    //   updateDeployment(event.data.deploymentId, {
-    //     status: 'COMPLETED',
-    //     completedAt: event.timestamp
-    //   });
-    //   addNotification({
-    //     type: 'success',
-    //     title: 'Deployment Completed',
-    //     message: `Deployment ${event.data.deploymentId.slice(0, 8)}... completed successfully`,
-    //     duration: 5000,
-    //   });
-    // });
-
-    // socket.on('deployment:failed', (event: DeploymentEvent) => {
-    //   console.log('Deployment failed:', event);
-    //   updateDeployment(event.data.deploymentId, {
-    //     status: 'FAILED',
-    //     errorMessage: event.data.errorMessage,
-    //     completedAt: event.timestamp
-    //   });
-    //   addNotification({
-    //     type: 'error',
-    //     title: 'Deployment Failed',
-    //     message: `Deployment ${event.data.deploymentId.slice(0, 8)}... failed: ${event.data.errorMessage || 'Unknown error'}`,
-    //     duration: 0, // Don't auto-dismiss
-    //   });
-    // });
-
-    // socket.on('deployment:rollback_initiated', (event: DeploymentEvent) => {
-    //   console.log('Rollback initiated:', event);
-    //   addDeployment(event.data);
-    //   updateDeployment(event.data.rollbackFor, {
-    //     rollbackId: event.data.deploymentId
-    //   });
-    //   addNotification({
-    //     type: 'warning',
-    //     title: 'Rollback Initiated',
-    //     message: `Rollback deployment ${event.data.deploymentId.slice(0, 8)}... has been started`,
-    //     duration: 5000,
-    //   });
-    // });
-
-    // Billing Events (prepared for future implementation)
-    // Note: Backend WebSocketHub doesn't currently emit billing events,
-    // but these handlers are ready for when real-time billing updates are added
-
-    socket.on('billing:subscription_updated', (event: any) => {
-      console.log('Subscription updated:', event);
-      if (event.data) {
-        setSubscription(event.data);
-      }
-
-      const status = event.data?.status?.toLowerCase();
-      const isSuccess = ['active', 'trialing'].includes(status);
-
-      addNotification({
-        type: isSuccess ? 'success' : 'warning',
-        title: 'Subscription Updated',
-        message: `Your subscription is now ${event.data?.status || 'updated'}`,
-        duration: 5000,
-      });
-    });
-
-    socket.on('billing:subscription_cancelled', (event: any) => {
-      console.log('Subscription cancelled:', event);
-      if (event.data) {
-        setSubscription(event.data);
-      }
-
-      addNotification({
-        type: 'warning',
-        title: 'Subscription Cancelled',
-        message: 'Your subscription has been cancelled. You will continue to have access until the end of your billing period.',
-        duration: 10000,
-      });
-    });
-
-    socket.on('billing:payment_failed', (event: any) => {
-      console.log('Payment failed:', event);
-      addNotification({
-        type: 'error',
-        title: 'Payment Failed',
-        message: 'We were unable to process your payment. Please update your payment method to avoid service interruption.',
-        duration: 0, // Don't auto-dismiss
-      });
-    });
-
-    socket.on('billing:payment_succeeded', (event: any) => {
-      console.log('Payment succeeded:', event);
-      addNotification({
-        type: 'success',
-        title: 'Payment Successful',
-        message: 'Your payment has been processed successfully.',
-        duration: 5000,
-      });
-    });
-
-    socket.on('billing:invoice_created', (event: any) => {
-      console.log('Invoice created:', event);
-      if (event.data) {
-        addInvoiceToStore(event.data);
-      }
-
-      addNotification({
-        type: 'info',
-        title: 'New Invoice Available',
-        message: `A new invoice for ${event.data?.amount || 'your subscription'} is now available.`,
-        duration: 5000,
-      });
-    });
-
-    socket.on('billing:usage_limit_warning', (event: any) => {
-      console.log('Usage limit warning:', event);
-      addNotification({
-        type: 'warning',
-        title: 'Usage Limit Warning',
-        message: `You are approaching your ${event.data?.metric || 'usage'} limit. Consider upgrading your plan to avoid service interruption.`,
-        duration: 10000,
-      });
-    });
-
-    socket.on('billing:usage_limit_reached', (event: any) => {
-      console.log('Usage limit reached:', event);
-      addNotification({
-        type: 'error',
-        title: 'Usage Limit Reached',
-        message: `You have reached your ${event.data?.metric || 'usage'} limit. Upgrade your plan to continue using the service.`,
-        duration: 0, // Don't auto-dismiss
-      });
-    });
-
-    socket.on('billing:plan_downgraded', (event: any) => {
-      console.log('Plan downgraded:', event);
-      if (event.data) {
-        setSubscription(event.data);
-      }
-
-      addNotification({
-        type: 'warning',
-        title: 'Plan Downgraded',
-        message: `Your plan has been downgraded to ${event.data?.planName || 'a lower tier'}. Some features may be limited.`,
-        duration: 10000,
-      });
-    });
-
-    socket.on('billing:plan_upgraded', (event: any) => {
-      console.log('Plan upgraded:', event);
-      if (event.data) {
-        setSubscription(event.data);
-      }
-
-      addNotification({
-        type: 'success',
-        title: 'Plan Upgraded',
-        message: `Your plan has been upgraded to ${event.data?.planName || 'a higher tier'}. Enjoy your new features!`,
-        duration: 5000,
-      });
-    });
-
-    socket.on('billing:trial_ending', (event: any) => {
-      console.log('Trial ending:', event);
-      addNotification({
-        type: 'warning',
-        title: 'Trial Ending Soon',
-        message: `Your trial will end in ${event.data?.daysRemaining || '3 days'}. Add a payment method to continue using the service.`,
-        duration: 0, // Don't auto-dismiss
-      });
-    });
-
-    socket.on('billing:trial_expired', (event: any) => {
-      console.log('Trial expired:', event);
-      if (event.data) {
-        setSubscription(event.data);
-      }
-
-      addNotification({
-        type: 'error',
-        title: 'Trial Expired',
-        message: 'Your trial has expired. Add a payment method to continue using the service.',
-        duration: 0, // Don't auto-dismiss
-      });
-    });
-
-    socket.on('billing:refund_processed', (event: any) => {
-      console.log('Refund processed:', event);
-      addNotification({
-        type: 'info',
-        title: 'Refund Processed',
-        message: `A refund of ${event.data?.amount || 'your requested amount'} has been processed.`,
-        duration: 5000,
-      });
-    });
-
-    // Team Management Events (prepared for future implementation)
-    // Note: Backend WebSocketHub doesn't currently emit team events,
-    // but these handlers are ready for when real-time team updates are added
-
-    socket.on('team:member_invited', (event: TeamEvent) => {
-      console.log('Team member invited:', event);
-      addInvitation(event.data as any);
-      addNotification({
-        type: 'info',
-        title: 'Member Invited',
-        message: `Invitation sent to ${(event.data as any).email}`,
-        duration: 5000,
-      });
-    });
-
-    socket.on('team:member_joined', (event: TeamEvent) => {
-      console.log('Team member joined:', event);
-      addMember(event.data as any);
-      addNotification({
-        type: 'success',
-        title: 'Member Joined',
-        message: `${(event.data as any).fullName} has joined the team`,
-        duration: 5000,
-      });
-    });
-
-    socket.on('team:member_removed', (event: TeamEvent) => {
-      console.log('Team member removed:', event);
-      removeMember((event.data as any).userId);
-      addNotification({
-        type: 'info',
-        title: 'Member Removed',
-        message: 'A team member has been removed',
-        duration: 5000,
-      });
-    });
-
-    socket.on('team:member_role_updated', (event: TeamEvent) => {
-      console.log('Team member role updated:', event);
-      updateMember((event.data as any).userId, { role: (event.data as any).role });
-      addNotification({
-        type: 'info',
-        title: 'Role Updated',
-        message: `${(event.data as any).fullName}'s role has been updated to ${(event.data as any).role}`,
-        duration: 5000,
-=======
     // Project events
     socket.on('project_updated', (event: any) => {
       console.log('Project updated:', event);
@@ -751,7 +256,6 @@
       handleRealTimeUpdate({
         type: 'performance_update',
         data: event,
->>>>>>> 1ffe491c
       });
     });
 
@@ -763,11 +267,7 @@
       setIsConnected(false);
       setReconnectAttempts(0);
     };
-<<<<<<< HEAD
-  }, [isAuthenticated, user, updateMutation, addMutation, addApproval, updateApproval, addSpec, updateSpec, removeSpec, addTask, updateTask, addNode, updateNode, removeNode, addDeployment, updateDeployment, addNotification, addMember, updateMember, removeMember, addInvitation, updateInvitation, setSubscription, setInvoices, addInvoiceToStore, updateInvoice, removeInvoice]);
-=======
   }, [isAuthenticated, user, updateMutation, addMutation, addNotification, attemptReconnect, clearReconnectTimeout]);
->>>>>>> 1ffe491c
 
   // Manual emit function
   const emit = useCallback((event: string, data: any) => {
